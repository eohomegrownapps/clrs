--- conflicted
+++ resolved
@@ -153,7 +153,6 @@
 
     return ret
 
-<<<<<<< HEAD
   def preprocess_adjmat(self, adj_mat: _Array) -> _Array:
       return jnp.ones_like(adj_mat)
 
@@ -165,11 +164,8 @@
         activation=model_params["activation"],
         residual=model_params["residual"],
       )
-    
-class MPNN(Processor):
-=======
-
-class GATv2(hk.Module):
+
+class GATv2(Processor):
   """Graph Attention Network v2 (Brody et al., ICLR 2022)."""
 
   def __init__(
@@ -193,10 +189,12 @@
 
   def __call__(
       self,
-      features: _Array,
+      hidden: _Array,
+      n_features: _Array,
       e_features: _Array,
       g_features: _Array,
       adj: _Array,
+      first_step: bool,
   ) -> _Array:
     """GATv2 inference step.
 
@@ -209,6 +207,7 @@
     Returns:
       Output of GATv2 inference step.
     """
+    features = jnp.concatenate([n_features, hidden], axis=-1)
     b, n, _ = features.shape
     assert e_features.shape[:-1] == (b, n, n)
     assert g_features.shape[:-1] == (b,)
@@ -251,9 +250,10 @@
 
     return ret
 
-
-class MPNN(hk.Module):
->>>>>>> f4238746
+  def preprocess_adjmat(self, adj_mat: _Array) -> _Array:
+    return jnp.ones_like(adj_mat)
+
+class MPNN(Processor):
   """Message-Passing Neural Network (Gilmer et al., ICML 2017)."""
 
   def __init__(
@@ -341,7 +341,6 @@
 
     return ret
 
-<<<<<<< HEAD
   def preprocess_adjmat(self, adj_mat: _Array) -> _Array:
       return jnp.ones_like(adj_mat)
   
@@ -391,7 +390,6 @@
         reduction=model_params["reduction"],
         msgs_mlp_sizes=model_params["msgs_mlp_sizes"],
       )
-=======
 
 def _position_encoding(sentence_size: int, embedding_size: int) -> np.ndarray:
   """Position Encoding described in section 4.1 [1]."""
@@ -557,5 +555,4 @@
         output_layer = self._nonlin(output_layer)
 
     # This linear here is "W".
-    return hk.Linear(self._vocab_size, with_bias=False)(output_layer)
->>>>>>> f4238746
+    return hk.Linear(self._vocab_size, with_bias=False)(output_layer)